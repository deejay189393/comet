--- conflicted
+++ resolved
@@ -1,426 +1,134 @@
-import contextlib
-import signal
-import sys
-import threading
-import time
-import traceback
-from contextlib import asynccontextmanager
-
-import uvicorn
-from fastapi import FastAPI
-from fastapi.middleware.cors import CORSMiddleware
-from fastapi.staticfiles import StaticFiles
-<<<<<<< HEAD
-from starlette.middleware.base import BaseHTTPMiddleware
-from starlette.requests import Request
-
-from comet.api.core import main
-from comet.api.stream import streams
-from comet.utils.db import setup_database, teardown_database, write_config
-from comet.utils.logger import logger
-from comet.utils.models import settings
-
-
-class LoguruMiddleware(BaseHTTPMiddleware):
-    async def dispatch(self, request: Request, call_next):
-        start_time = time.time()
-        try:
-            response = await call_next(request)
-        except Exception as e:
-            logger.exception(f"Exception during request processing: {e}")
-            raise
-        finally:
-            process_time = time.time() - start_time
-            logger.log(
-                "API",
-                f"{request.method} {request.url.path} - {response.status_code if 'response' in locals() else '500'} - {process_time:.2f}s",
-            )
-        return response
-=======
-from contextlib import asynccontextmanager
-from databases import Database
-
-from .utils.logger import logger
-from .utils.general import translate, isVideo, bytesToSize
-
-database = Database(f"sqlite:///{os.getenv('DATABASE_PATH', 'database.db')}")
-
-class BestOverallRanking(RTN.BaseRankingModel):
-    uhd: int = 100
-    fhd: int = 90
-    hd: int = 80
-    sd: int = 70
-    dolby_video: int = 100
-    hdr: int = 80
-    hdr10: int = 90
-    dts_x: int = 100
-    dts_hd: int = 80
-    dts_hd_ma: int = 90
-    atmos: int = 90
-    truehd: int = 60
-    ddplus: int = 40
-    aac: int = 30
-    ac3: int = 20
-    remux: int = 150
-    bluray: int = 120
-    webdl: int = 90
-
-settings = RTN.SettingsModel()
-ranking_model = BestOverallRanking()
-rtn = RTN.RTN(settings=settings, ranking_model=ranking_model)
->>>>>>> befb2a0e
-
-
-@asynccontextmanager
-async def lifespan(app: FastAPI):
-<<<<<<< HEAD
-    write_config()
-    await setup_database()
-=======
-    await database.connect()
-    await database.execute("CREATE TABLE IF NOT EXISTS cache (cacheKey BLOB PRIMARY KEY, timestamp INTEGER, results TEXT)")
->>>>>>> befb2a0e
-    yield
-    await teardown_database()
-
-app = FastAPI(
-    title="Comet",
-    summary="Stremio's fastest torrent/debrid search add-on.",
-    version="1.0.0",
-    lifespan=lifespan,
-    redoc_url=None,
-    license_info={
-        "name": "GPL-3.0",
-        "url": "https://www.gnu.org/licenses/gpl-3.0.en.html",
-    }
-)
-
-app.add_middleware(LoguruMiddleware)
-app.add_middleware(
-    CORSMiddleware,
-    allow_origins=["*"],
-    allow_credentials=True,
-    allow_methods=["*"],
-    allow_headers=["*"],
-)
-
-app.mount("/static", StaticFiles(directory="comet/templates"), name="static")
-
-<<<<<<< HEAD
-app.include_router(main)
-app.include_router(streams)
-
-
-class Server(uvicorn.Server):
-    def install_signal_handlers(self):
-        pass
-
-    @contextlib.contextmanager
-    def run_in_thread(self):
-        thread = threading.Thread(target=self.run, name="Comet")
-        thread.start()
-        try:
-            while not self.started:
-                time.sleep(1e-3)
-            yield
-        except Exception as e:
-            logger.error(f"Error in server thread: {e}")
-            logger.exception(traceback.format_exc())
-            raise e
-        finally:
-            self.should_exit = True
-            sys.exit(0)
-
-def signal_handler(sig, frame):
-    # This will handle kubernetes/docker shutdowns better
-    # Toss anything that needs to be gracefully shutdown here
-    logger.log('COMET', 'Exiting Gracefully.')
-    sys.exit(0)
-
-signal.signal(signal.SIGINT, signal_handler)
-signal.signal(signal.SIGTERM, signal_handler)
-
-config = uvicorn.Config(
-    app,
-    host=settings.FASTAPI_HOST,
-    port=settings.FASTAPI_PORT,
-    workers=settings.FASTAPI_WORKERS,
-    log_config=None
-)
-server = Server(config=config)
-
-def start_log():
-    logger.log('COMET', f'Server started on {settings.FASTAPI_HOST}:{settings.FASTAPI_PORT}')
-    logger.log('COMET', f'Database: {settings.DATABASE_PATH}')
-    logger.log('COMET', f'Workers: {settings.FASTAPI_WORKERS}')
-    logger.log('COMET', f'Get Torrent Timeout: {settings.GET_TORRENT_TIMEOUT}')
-    logger.log('COMET', f"Debrid Proxy: {settings.DEBRID_PROXY_URL}")
-    logger.log('COMET', f'Indexers: {settings.INDEXER_MANAGER_INDEXERS}')
-=======
-@app.get("/")
-async def root():
-    return RedirectResponse("/configure")
-
-indexers = os.getenv("INDEXER_MANAGER_INDEXERS")
-if "," in indexers:
-    indexers = indexers.split(",")
-else:
-    indexers = [indexers]
-
-webConfig = {
-    "indexers": indexers,
-    "languages": [indexer.replace(" ", "_") for indexer in RTN.patterns.language_code_mapping.keys()],
-    "resolutions": ["480p", "720p", "1080p", "1440p", "2160p", "2880p", "4320p"]
-}
-
-@app.get("/configure")
-@app.get("/{b64config}/configure")
-async def configure(request: Request):
-    return templates.TemplateResponse("index.html", {"request": request, "CUSTOM_HEADER_HTML": os.getenv("CUSTOM_HEADER_HTML", ""), "webConfig": webConfig})
-
-def configChecking(b64config: str):
-    try:
-        config = json.loads(base64.b64decode(b64config).decode())
-
-        if not isinstance(config["debridService"], str) or config["debridService"] not in ["realdebrid"]:
-            return False
-        
-        if not isinstance(config["debridApiKey"], str):
-            return False
-
-        if not isinstance(config["indexers"], list):
-            return False
-
-        if not isinstance(config["maxResults"], int) or config["maxResults"] < 0:
-            return False
-        
-        if not isinstance(config["resolutions"], list) or len(config["resolutions"]) == 0:
-            return False
-        
-        if not isinstance(config["languages"], list) or len(config["languages"]) == 0:
-            return False
-
-        return config
-    except:
-        return False
-
-@app.get("/manifest.json")
-@app.get("/{b64config}/manifest.json")
-async def manifest():
-    return {
-        "id": "stremio.comet.fast",
-        "version": "1.0.0",
-        "name": "Comet",
-        "description": "Stremio's fastest torrent/debrid search add-on.",
-        "logo": "https://i.imgur.com/jmVoVMu.jpeg",
-        "background": "https://i.imgur.com/WwnXB3k.jpeg",
-        "resources": [
-            "stream"
-        ],
-        "types": [
-            "movie",
-            "series"
-        ],
-        "idPrefixes": [
-            "tt"
-        ],
-        "catalogs": [],
-        "behaviorHints": {
-            "configurable": True
-        }
-    }
-
-async def getIndexerManager(session: aiohttp.ClientSession, indexerManagerType: str, indexers: list, query: str):
-    try:
-        timeout = aiohttp.ClientTimeout(total=int(os.getenv("INDEXER_MANAGER_TIMEOUT", 30)))
-        results = []
-
-        if indexerManagerType == "jackett":
-            response = await session.get(f"{os.getenv('INDEXER_MANAGER_URL', 'http://127.0.0.1:9117')}/api/v2.0/indexers/all/results?apikey={os.getenv('INDEXER_MANAGER_API_KEY')}&Query={query}&Tracker[]={'&Tracker[]='.join(indexer for indexer in indexers)}", timeout=timeout)
-            response = await response.json()
-
-            for result in response["Results"]:
-                results.append(result)
-        
-        if indexerManagerType == "prowlarr":
-            getIndexers = await session.get(f"{os.getenv('INDEXER_MANAGER_URL', 'http://127.0.0.1:9696')}/api/v1/indexer", headers={
-                "X-Api-Key": os.getenv("INDEXER_MANAGER_API_KEY")
-            })
-            getIndexers = await getIndexers.json()
-
-            indexersId = []
-            for indexer in getIndexers:
-                if indexer["definitionName"] in indexers:
-                    indexersId.append(indexer["id"])
-
-            response = await session.get(f"{os.getenv('INDEXER_MANAGER_URL', 'http://127.0.0.1:9696')}/api/v1/search?query={query}&indexerIds={'&indexerIds='.join(str(indexerId) for indexerId in indexersId)}&type=search", headers={
-                "X-Api-Key": os.getenv("INDEXER_MANAGER_API_KEY")            
-            })
-            response = await response.json()
-
-            for result in response:
-                results.append(result)
-
-        return results
-    except Exception as e:
-        logger.warning(f"Exception while getting {indexerManagerType} results for {query} with {indexers}: {e}")
-
-async def getTorrentHash(session: aiohttp.ClientSession, indexerManagerType: str, torrent: dict):
-    if "InfoHash" in torrent and torrent["InfoHash"] != None:
-        return torrent["InfoHash"]
-    
-    if "infoHash" in torrent:
-        return torrent["infoHash"]
-
-    url = torrent["Link"] if indexerManagerType == "jackett" else torrent["downloadUrl"]
-
-    try:
-        timeout = aiohttp.ClientTimeout(total=int(os.getenv("GET_TORRENT_TIMEOUT", 5)))
-        response = await session.get(url, allow_redirects=False, timeout=timeout)
-        if response.status == 200:
-            torrentData = await response.read()
-            torrentDict = bencodepy.decode(torrentData)
-            info = bencodepy.encode(torrentDict[b"info"])
-            hash = hashlib.sha1(info).hexdigest()
-        else:
-            location = response.headers.get("Location", "")
-            if not location:
-                return
-
-            match = infoHashPattern.search(location)
-            if not match:
-                return
-            
-            hash = match.group(1).upper()
-
-        return hash
-    except Exception as e:
-        logger.warning(f"Exception while getting torrent info hash for {torrent['indexer'] if 'indexer' in torrent else (torrent['Tracker'] if 'Tracker' in torrent else '')}|{url}: {e}")
-        # logger.warning(f"Exception while getting torrent info hash for {jackettIndexerPattern.findall(url)[0]}|{jackettNamePattern.search(url)[0]}: {e}")
-
-@app.get("/stream/{type}/{id}.json")
-@app.get("/{b64config}/stream/{type}/{id}.json")
-async def stream(request: Request, b64config: str, type: str, id: str):
-    config = configChecking(b64config)
-    if not config:
-            return {
-                "streams": [
-                    {
-                        "name": "[⚠️] Comet", 
-                        "title": "Invalid Comet config.",
-                        "url": "https://comet.fast"
-                    }
-                ]
-            }
-    
-    async with aiohttp.ClientSession() as session:
-        checkDebrid = await session.get("https://api.real-debrid.com/rest/1.0/user", headers={
-            "Authorization": f"Bearer {config['debridApiKey']}"
-        })
-        checkDebrid = await checkDebrid.text()
-        if not '"type": "premium"' in checkDebrid:
-            return {
-                "streams": [
-                    {
-                        "name": "[⚠️] Comet", 
-                        "title": "Invalid Real-Debrid account.",
-                        "url": "https://comet.fast"
-                    }
-                ]
-            }
-
-        season = None
-        episode = None
-        if type == "series":
-            info = id.split(":")
-
-            id = info[0]
-            season = int(info[1])
-            episode = int(info[2])
-
-        getMetadata = await session.get(f"https://v3.sg.media-imdb.com/suggestion/a/{id}.json")
-        metadata = await getMetadata.json()
-
-        name = metadata["d"][0]["l"]
-        name = translate(name)
-
-        cacheKey = hashlib.md5(json.dumps({"debridService": config["debridService"], "name": name, "season": season, "episode": episode, "indexers": config["indexers"], "resolutions": config["resolutions"], "languages": config["languages"]}).encode("utf-8")).hexdigest()
-        cached = await database.fetch_one(f"SELECT EXISTS (SELECT 1 FROM cache WHERE cacheKey = '{cacheKey}')")
-        if cached[0] != 0:
-            logger.info(f"Cache found for {name}")
-
-            timestamp = await database.fetch_one(f"SELECT timestamp FROM cache WHERE cacheKey = '{cacheKey}'")
-            if timestamp[0] + int(os.getenv("CACHE_TTL", 86400)) < time.time():
-                await database.execute(f"DELETE FROM cache WHERE cacheKey = '{cacheKey}'")
-
-                logger.info(f"Cache expired for {name}")
-            else:
-                sortedRankedFiles = await database.fetch_one(f"SELECT results FROM cache WHERE cacheKey = '{cacheKey}'")
-                sortedRankedFiles = json.loads(sortedRankedFiles[0])
-                
-                results = []
-                for hash in sortedRankedFiles:
-                    results.append({
-                        "name": f"[RD⚡] Comet {sortedRankedFiles[hash]['data']['resolution'][0] if len(sortedRankedFiles[hash]['data']['resolution']) > 0 else 'Unknown'}",
-                        "title": f"{sortedRankedFiles[hash]['data']['title']}\n💾 {bytesToSize(sortedRankedFiles[hash]['data']['size'])}",
-                        "url": f"{request.url.scheme}://{request.url.netloc}/{b64config}/playback/{hash}/{sortedRankedFiles[hash]['data']['index']}"
-                    })
-
-                return {"streams": results}
-        else:
-            logger.info(f"No cache found for {name} with user configuration")
-
-        indexerManagerType = os.getenv("INDEXER_MANAGER_TYPE", "jackett")
-
-        logger.info(f"Start of {indexerManagerType} search for {name} with indexers {config['indexers']}")
-
-        tasks = []
-        tasks.append(getIndexerManager(session, indexerManagerType, config["indexers"], name))
-        if type == "series":
-            tasks.append(getIndexerManager(session, indexerManagerType, config["indexers"], f"{name} S0{season}E0{episode}"))
-        searchResponses = await asyncio.gather(*tasks)
-
-        torrents = []
-        for results in searchResponses:
-            if results == None:
-                continue
-
-            for result in results:
-                torrents.append(result)
-
-        logger.info(f"{len(torrents)} torrents found for {name}")
-
-        if len(torrents) == 0:
-            return {"streams": []}
-
-        tasks = []
-        filtered = 0
-        for torrent in torrents:
-            parsedTorrent = RTN.parse(torrent["Title"]) if indexerManagerType == "jackett" else RTN.parse(torrent["title"])
-            if not "All" in config["resolutions"] and len(parsedTorrent.resolution) > 0 and parsedTorrent.resolution[0] not in config["resolutions"]:
-                filtered += 1
-
-                continue
-            if not "All" in config["languages"] and not parsedTorrent.is_multi_audio and not any(language in parsedTorrent.language for language in config["languages"]):
-                filtered += 1
-
-                continue
-
-            tasks.append(getTorrentHash(session, indexerManagerType, torrent))
->>>>>>> befb2a0e
-    
-    if settings.CUSTOM_HEADER_HTML:
-        logger.log('COMET', f'Custom Header HTML Enabled: {bool(settings.CUSTOM_HEADER_HTML)}')
-
-with server.run_in_thread():
-    start_log()
-    try:
-        while True:
-            time.sleep(1)  # Keep the main thread alive
-    except KeyboardInterrupt:
-        logger.log("COMET", "Server stopped by user")
-    except Exception as e:
-        logger.error(f"Unexpected error: {e}")
-        logger.exception(traceback.format_exc())
-    finally:
-        logger.log("COMET", "Server Shutdown")
+import contextlib
+import signal
+import sys
+import threading
+import time
+import traceback
+from contextlib import asynccontextmanager
+
+import uvicorn
+from fastapi import FastAPI
+from fastapi.middleware.cors import CORSMiddleware
+from fastapi.staticfiles import StaticFiles
+from starlette.middleware.base import BaseHTTPMiddleware
+from starlette.requests import Request
+
+from comet.api.core import main
+from comet.api.stream import streams
+from comet.utils.db import setup_database, teardown_database, write_config
+from comet.utils.logger import logger
+from comet.utils.models import settings
+
+
+class LoguruMiddleware(BaseHTTPMiddleware):
+    async def dispatch(self, request: Request, call_next):
+        start_time = time.time()
+        try:
+            response = await call_next(request)
+        except Exception as e:
+            logger.exception(f"Exception during request processing: {e}")
+            raise
+        finally:
+            process_time = time.time() - start_time
+            logger.log(
+                "API",
+                f"{request.method} {request.url.path} - {response.status_code if 'response' in locals() else '500'} - {process_time:.2f}s",
+            )
+        return response
+
+
+@asynccontextmanager
+async def lifespan(app: FastAPI):
+    write_config()
+    await setup_database()
+    yield
+    await teardown_database()
+
+app = FastAPI(
+    title="Comet",
+    summary="Stremio's fastest torrent/debrid search add-on.",
+    version="1.0.0",
+    lifespan=lifespan,
+    redoc_url=None,
+    license_info={
+        "name": "GPL-3.0",
+        "url": "https://www.gnu.org/licenses/gpl-3.0.en.html",
+    }
+)
+
+app.add_middleware(LoguruMiddleware)
+app.add_middleware(
+    CORSMiddleware,
+    allow_origins=["*"],
+    allow_credentials=True,
+    allow_methods=["*"],
+    allow_headers=["*"],
+)
+
+app.mount("/static", StaticFiles(directory="comet/templates"), name="static")
+
+app.include_router(main)
+app.include_router(streams)
+
+
+class Server(uvicorn.Server):
+    def install_signal_handlers(self):
+        pass
+
+    @contextlib.contextmanager
+    def run_in_thread(self):
+        thread = threading.Thread(target=self.run, name="Comet")
+        thread.start()
+        try:
+            while not self.started:
+                time.sleep(1e-3)
+            yield
+        except Exception as e:
+            logger.error(f"Error in server thread: {e}")
+            logger.exception(traceback.format_exc())
+            raise e
+        finally:
+            self.should_exit = True
+            sys.exit(0)
+
+def signal_handler(sig, frame):
+    # This will handle kubernetes/docker shutdowns better
+    # Toss anything that needs to be gracefully shutdown here
+    logger.log('COMET', 'Exiting Gracefully.')
+    sys.exit(0)
+
+signal.signal(signal.SIGINT, signal_handler)
+signal.signal(signal.SIGTERM, signal_handler)
+
+config = uvicorn.Config(
+    app,
+    host=settings.FASTAPI_HOST,
+    port=settings.FASTAPI_PORT,
+    workers=settings.FASTAPI_WORKERS,
+    log_config=None
+)
+server = Server(config=config)
+
+def start_log():
+    logger.log('COMET', f'Server started on {settings.FASTAPI_HOST}:{settings.FASTAPI_PORT}')
+    logger.log('COMET', f'Database: {settings.DATABASE_PATH}')
+    logger.log('COMET', f'Workers: {settings.FASTAPI_WORKERS}')
+    logger.log('COMET', f'Get Torrent Timeout: {settings.GET_TORRENT_TIMEOUT}')
+    logger.log('COMET', f"Debrid Proxy: {settings.DEBRID_PROXY_URL}")
+    logger.log('COMET', f'Indexers: {settings.INDEXER_MANAGER_INDEXERS}')
+    
+    if settings.CUSTOM_HEADER_HTML:
+        logger.log('COMET', f'Custom Header HTML Enabled: {bool(settings.CUSTOM_HEADER_HTML)}')
+
+with server.run_in_thread():
+    start_log()
+    try:
+        while True:
+            time.sleep(1)  # Keep the main thread alive
+    except KeyboardInterrupt:
+        logger.log("COMET", "Server stopped by user")
+    except Exception as e:
+        logger.error(f"Unexpected error: {e}")
+        logger.exception(traceback.format_exc())
+    finally:
+        logger.log("COMET", "Server Shutdown")