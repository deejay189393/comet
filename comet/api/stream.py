--- conflicted
+++ resolved
@@ -292,13 +292,8 @@
             if type == "series":
                 search_terms = []
                 if not kitsu:
-<<<<<<< HEAD
                     search_terms.append(f"{name} S{season:02d}E{episode:02d}")
                     search_terms.append(f"{name} s{season:02d}e{episode:02d}")
-=======
-                    search_terms.append(f"{name} S0{season}E0{episode}")
-                    search_terms.append(f"{name} s0{season}e0{episode}")
->>>>>>> 99490ac0
                 else:
                     search_terms.append(f"{name} {episode}")
             tasks.extend(
